--- conflicted
+++ resolved
@@ -137,19 +137,11 @@
 for opt do
   optarg=`expr "x$opt" : 'x[^=]*=\(.*\)'`
   case "$opt" in
-<<<<<<< HEAD
-  --cc=*)
-    CC="$optarg"
-    ;;
-  --extra-cflags=*)
-  CFLAGS="$CFLAGS $optarg"
-=======
   --cpu=*) cpu="$optarg"
   ;;
   --cc=*) CC="$optarg"
   ;;
   --extra-cflags=*) CFLAGS="$CFLAGS $optarg"
->>>>>>> 9e6eedcd
   ;;
   --build-32bit-win=*) build_32bit_win="$optarg"
   ;;
